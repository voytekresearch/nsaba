"""
analysis.py:
Statistical testing and analysis tools for Nsaba.
Author: Simon Haxby
"""

from nsaba import Nsaba
from nsaba import get_gene_info, load_gene_file
from nsabatools import preprint, not_operational

import random
import collections
import csv
import time

import numpy as np
import pandas as pd
import seaborn as sns
import matplotlib.pyplot as plt
from scipy import stats
from sklearn.cluster import KMeans
from sklearn import mixture


def cohen_d(x1, x2, n1, n2):
    return (np.mean(x1) - np.mean(x2)) / np.sqrt(((n1-1)*np.var(x1) + (n2-1)*np.var(x2)) / (n1 + n2-2))


class NsabaAnalysis(object):

    def __init__(self, nsaba_obj):
        if type(nsaba_obj) == Nsaba:
            self.no = nsaba_obj
        else:
            raise ValueError("NsabaAnalysis() parameter not a Nsaba instance")

        self.gene_rec = collections.namedtuple("gene_rec", "entrez cohen_d p_value")
        print "To use inline plotting functionality in Jupyter, '%matplotlib inline' must be enabled"

    def _split_mask(self, term_vec, method='var', **kwargs):
        """ Constructs splitting mask via specified method"""
        if method == 'var':
            if 'quant' not in kwargs:
                kwargs['quant'] = 85
            thres = np.percentile(term_vec, kwargs['quant'])
            mask = np.array([True if coeff > thres else False for coeff in term_vec])
            return mask
        elif method == 'kmeans':
            X = [[x] for x in term_vec]
            init_clusters = np.array([[min(term_vec)], [max(term_vec)]])
            kmn = KMeans(n_clusters=2, init=init_clusters, n_init=1)
            mask = kmn.fit_predict(X)
            return mask.astype(bool)
        elif method == 'mog':
            X = [[x] for x in term_vec]
            gm = mixture.GMM(n_components=2)
            gm.fit(X)
            if stats.mode(gm.predict(X))[0][0] == 0:
                mask = np.array([True if gm.predict([coeff]) == 1 else False for coeff in term_vec])
            else:
                mask = np.array([False if gm.predict([coeff]) == 1 else True for coeff in term_vec])
            return mask
        else:
            raise ValueError("method parameter '%s' not recognized" % method)

    def _split_groups(self, ge_vec, mask):
        """Splits gene samples into control and functional network"""
        functional_grp = ge_vec[mask]
        diff = set(ge_vec) - set(functional_grp)
        control_grp = np.array(list(diff))
        return control_grp, functional_grp

    def t_test(self, term, gene, split_method='var', log=False, graphops='density', **kwargs):
        """ T-Test of gene expression between term and non-term coordinates"""
        analmat = self.no.make_ge_ns_mat(term, [gene])
        # Splitting groups
        mask = self._split_mask(analmat[:, 1], method=split_method, **kwargs)
        cont_grp, funct_grp = self._split_groups(analmat[:, 0], mask)
        if log:
            funct_grp = np.log(funct_grp)
            cont_grp = np.log(cont_grp)

        # T-Test
        print "t-value: %.4f \np-value: %.3E" % stats.ttest_ind(cont_grp, funct_grp)
        print "Effect size: %.4f \n" % cohen_d(cont_grp, funct_grp, len(cont_grp), len(funct_grp))
        # Histogram/KDE Plots
        if graphops == 'density':
            ax = plt.axes()
            ax.set_title('Gene Expression Distributions')
            ax.set_xlabel('gene expression')
            ax.set_ylabel('density')
            sns.distplot(funct_grp, ax=ax, label=term)
            sns.distplot(cont_grp, label='null')
            plt.legend()
        elif graphops == 'box':
            ax = plt.axes()
            ax.boxplot([cont_grp, funct_grp])
            ax.set_xticks([1, 2])
            ax.set_xticklabels(['Low '+term, 'High '+term])
        elif graphops == 'violin':
            ax = plt.axes()
            ax.violinplot([cont_grp, funct_grp])
            ax.set_xticks([1, 2])
            ax.set_xticklabels(['Low '+term, 'High '+term])
            ax.set_ylabel('Gene Expression')
            ax.plot(np.ones(len(cont_grp)), cont_grp, 'b.')
            ax.plot(1, np.mean(cont_grp), 'bs')
            ax.plot(2*np.ones(len(funct_grp)), funct_grp, 'g.')
            ax.plot(2, np.mean(funct_grp), 'gs')
        else:
            raise ValueError("graphops parameter '%s' not recognized" % graphops)

    @not_operational
    def t_test_custom_ge(self, coords1, coords2, gene, quant=None, log=False, graphops='density'):
        """ T-Test of gene expression between term and non-term coordinates"""
        if not quant:
            quant = 85
        ge1 = self.no.coords_to_ge(coords1, [gene])
        ge2 = self.no.coords_to_ge(coords2, [gene])

        if log:
            ge1 = np.log(ge1)
            ge2 = np.log(ge2)

        # T-Test
        print "t-value: %.4f \np-value: %.3E" % stats.ttest_ind(ge1, ge2)
        print "Effect size: %.4f \n" % cohen_d(ge1, ge2, len(ge1), len(ge2))
        # Histogram/KDE Plots
        if graphops == 'density':
            ax = plt.axes()
            ax.set_title('Gene Expression Distributions')
            ax.set_xlabel('gene expression')
            ax.set_ylabel('density')
            sns.distplot(ge1, ax=ax, label='coordinate list 1')
            sns.distplot(ge2, label='coordinate list 2')
            plt.legend()
        elif graphops == 'box':
            ax = plt.axes()
            ax.boxplot([ge1, ge2])
            ax.set_xticks([1, 2])
            ax.set_xticklabels(['coordinate list 1', 'coordinate list 2'])
        elif graphops == 'violin':
            ax = plt.axes()
            ax.violinplot([ge1, ge2])
            ax.set_xticks([1, 2])
            ax.set_xticklabels(['coordinate list 1', 'coordinate list 2'])
            ax.set_ylabel('Gene Expression')
            ax.plot(np.ones(len(ge1)), ge1, 'b.')
            ax.plot(1, np.mean(ge1), 'bs')
            ax.plot(2*np.ones(len(ge2)), ge2, 'g.')
            ax.plot(2, np.mean(ge2), 'gs')
        else:
            raise ValueError("graphops parameter '%s' not recognized" % graphops)

    @not_operational
    def t_test_custom_term(self, coords1, coords2, term, quant=None, log=False, graphops='density'):
        """ T-Test of gene expression between term and non-term coordinates"""
        if not quant:
            quant = 85
        term1 = self.no.coords_to_term(coords1, term)
        term2 = self.no.coords_to_term(coords2, term)

        if log:
            term1 = np.log(term1)
            term2 = np.log(term2)

        # T-Test
        print "t-value: %.4f \np-value: %.3E" % stats.ttest_ind(term1, term2)
        print "Effect size: %.4f \n" % cohen_d(term1, term2, len(term1), len(term2))
        # Histogram/KDE Plots
        if graphops == 'density':
            ax = plt.axes()
            ax.set_title(term + ' Distributions')
            ax.set_xlabel(term)
            ax.set_ylabel('density')
            sns.distplot(term1, ax=ax, label='coordinate list 1')
            sns.distplot(term2, label='coordinate list 2')
            plt.legend()
        elif graphops == 'box':
            ax = plt.axes()
            ax.boxplot([term1, term2])
            ax.set_xticks([1, 2])
            ax.set_xticklabels(['coordinate list 1', 'coordinate list 2'])
        elif graphops == 'violin':
            ax = plt.axes()
            ax.violinplot([term1, term2])
            ax.set_xticks([1, 2])
            ax.set_xticklabels(['coordinate list 1', 'coordinate list 2'])
            ax.set_ylabel(term)
            ax.plot(np.ones(len(term1)), term1, 'b.')
            ax.plot(1, np.mean(term1), 'bs')
            ax.plot(2*np.ones(len(term2)), term2, 'g.')
            ax.plot(2, np.mean(term2), 'gs')
        else:
            raise ValueError("graphops parameter '%s' not recognized" % graphops)

    @preprint('This may take a couple of minutes ...')
    def t_test_multi(self, gi_csv_path, nih_only, term, quant=None, sample_num=None, split_method='var',
                     genes_of_interest=None, **kwargs):
        if term not in self.no.term:
            raise ValueError("Term activation not generated for '%s" % term)
        if sample_num == None:
            sample_num = len(self.no.ge.keys())
        elif sample_num <= 0:
            raise ValueError("'sample_num' parameter must be greater than 0")
        if genes_of_interest == None:
            genes_of_interest = []

        if len(self.no.ge) < sample_num:
            raise ValueError("Sample number exceeds stored number of Entrez IDs")

        # Use parameters nih_only=True and use gi_csv_path='..' to specify path to 'gene_info.csv'
        sam_ids = random.sample(self.no.ge.keys(), sample_num)
        if 'nih_only' in kwargs:
            if kwargs['nih_only']:
                if 'gi_csv_path' in kwargs:
                    gi_path = kwargs['gi_csv_path']
                    df = load_gene_file(gi_path)
                else:
                    df = load_gene_file()
                nih_ids = df['entrez'].as_matrix()
                sam_ids = [entrez_id for entrez_id in nih_ids if entrez_id in nih_ids]
                print "Using NIH described genes only; Entrez ID sample size now %d" % (len(sam_ids))

        ge_mat = self.no.make_ge_ns_mat(term, sam_ids).T[:-1]
        term_act_vector = self.no.make_ge_ns_mat(term, sam_ids).T[-1:][0]

        mask = self._split_mask(term_act_vector, method=split_method, quant=quant)

        ttest_metrics = {'term': term, 'split_method': split_method, "quantile": quant, "gene_sample_size": sample_num}
        gene_stats = []
        for eid, ge in zip(sam_ids, ge_mat):
            # Split coordinates in to term and non-term groups
            cont_grp, funct_grp = self._split_groups(ge, mask)
            test_stats = stats.ttest_ind(cont_grp, funct_grp)
            d = cohen_d(cont_grp, funct_grp, len(cont_grp), len(funct_grp))
            # One-sided T-Test
            if test_stats[0] <= 0:
                gene_stats.append(self.gene_rec(eid, d, test_stats[1]))
            else:
                continue
            if eid in genes_of_interest:
                print 'Gene: ' + str(eid) + '  Effect Size: '+str(d)
        # Sort effect sizes from greatest to smallest in magnitude
        gene_stats.sort(key=lambda rec: rec.cohen_d)
        ttest_metrics['results'] = gene_stats
        return ttest_metrics

    @preprint('Fetching NIH gene descriptions ...')
    def fetch_gene_descriptions(self, ttest_metrics, gene_path='.', nih_fetch_num=20, alpha=.05, printme=True):
        """Prints: ID, p-value, Cohen's d, gene description for genes with the largest effect sizes"""
        top_genes = []
        for rec in ttest_metrics['results'][:nih_fetch_num]:
            print rec
            try:
                gene_dat = get_gene_info(gene_path, [str(int(rec.entrez))])
                gene_name = gene_dat[0][1]
                gene_description = gene_dat[0][2]
                top_genes.append((rec.entrez, rec.cohen_d, rec.p_value, gene_name, gene_description))
            except IndexError:
                continue

        if printme:
            print "\nCorrected Bonferroni Alpha: %.3E\n\n" % (alpha/float(ttest_metrics['gene_sample_size']))
            for eid, coh_d, p_val, gene_i, descr in top_genes:
                if len(descr) == 1:
                    print "%d (p = %.3E; d = %.3f): < No description found >\n\n" % (eid, p_val, coh_d)
                else:
                    print "%d (p = %.3E; d = %.3f): %s\n\n" % (eid, p_val, coh_d, descr)
        return top_genes

    def p_val_distr(self, ttest_metrics):
        """Visualizing p-value distribution"""
        p_vals = [rec.p_value for rec in ttest_metrics['results']]
        sig = sum((p < .05/float(ttest_metrics['gene_sample_size']) for p in p_vals))
        print "Percent Significant (Bonferroni Correction; alpha = .05): %.3f %%" % \
              (100*sig/float(ttest_metrics['gene_sample_size']))
        plt.hist(p_vals, bins=75)
        plt.title('P-value Distribution')
        plt.xlabel('p-values')
        plt.ylabel('frequency')

    def effect_size_distr(self, ttest_metrics, genes_of_interest=[], return_fig=False):
        """Visualizing effect-size distribution"""
        d_vals = [rec.cohen_d for rec in ttest_metrics['results']]
        ax = plt.axes()
        ax.hist(d_vals, bins=75)
        ax.set_title("Effect Size Distribution (Cohen's d)")
        ax.set_xlabel('effect sizes')
        ax.set_ylabel('frequency')

        offsetter = 450/len(genes_of_interest)
        for rec in ttest_metrics['results']:
            if int(rec.entrez) in genes_of_interest:
                plt.plot([rec.cohen_d, rec.cohen_d], [0, offsetter])
                plt.annotate('Gene:'+str(int(rec.entrez))+' d='+str(rec.cohen_d),
                             [rec.cohen_d, offsetter])
                offsetter += 450/len(genes_of_interest)
        if return_fig:
            return ax

    def save_results(self, ttest_metrics, direct, fname=None, no_genes=20):
        if fname is None:
            fname = 'nsaba_output_figure'

        top_genes = self.fetch_gene_descriptions(ttest_metrics, nih_fetch_num=no_genes, printme=False)
        eids = [int(i[0]) for i in top_genes]
        myfig = self.effect_size_distr(ttest_metrics, genes_of_interest=eids[0:20], return_fig=True)
        plt.savefig(direct+fname+'.png')

        with open(direct+fname+'.csv', 'wb') as csvfile:
            writer = csv.writer(csvfile)
            for i in top_genes:
                writer.writerow([i[0], i[3], i[1], i[2], i[4]])

    def validate(self, term, genes, alt_genes=None, method='t_test', quant=85):
        real_gene_output = []
        random_gene_output = []

        if method == 't_test':
            ttest_metrics = self.t_test_multi(term, quant=quant)
            if alt_genes == None:
                alt_genes = random.randint(1, len(ttest_metrics['results']), len(genes))
            for i in ttest_metrics['results']:
                if int(i[0]) in genes:
                    real_gene_output.append(i[1])
                if int(i[0]) in alt_genes:
                    random_gene_output.append(i[1])
            #return stats.ttest_ind(real_gene_output, random_gene_output)[1]  # p value
            return real_gene_output, random_gene_output

        if method == 'pearson':
            alt_indices = random.randint(1, len(self.no.aba['probe_df']['entrez_id']), len(genes))
            alt_genes = self.no.aba['probe_df']['entrez_id'][alt_indices]
            for gene in genes:
                ge_ns_mat = self.no.make_ge_ns_mat(term, gene)
                real_gene_output.append(np.corrcoef(ge_ns_mat[:, 0], np.log(ge_ns_mat[:, 1])))
            for gene in alt_genes:
                ge_ns_mat = self.no.make_ge_ns_mat(term, gene)
                real_gene_output.append(np.corrcoef(ge_ns_mat[:, 0], np.log(ge_ns_mat[:, 1])))
            return real_gene_output, random_gene_output

        if method == 'spearman':
            alt_indices = random.randint(1, len(self.no.aba['probe_df']['entrez_id']), len(genes))
            alt_genes = self.no.aba['probe_df']['entrez_id'][alt_indices]
            for gene in genes:
                ge_ns_mat = self.no.make_ge_ns_mat(term, gene)
                real_gene_output.append(stats.spearmanr(ge_ns_mat[:, 0], ge_ns_mat[:, 1]))
            for gene in alt_genes:
                ge_ns_mat = self.no.make_ge_ns_mat(term, gene)
                real_gene_output.append(stats.spearmanr(ge_ns_mat[:, 0], ge_ns_mat[:, 1]))
            return real_gene_output, random_gene_output

        if method == 'regression':
            alt_indices = random.randint(1, len(self.no.aba['probe_df']['entrez_id']), len(genes))
            alt_genes = self.no.aba['probe_df']['entrez_id'][alt_indices]
            for gene in genes:
                ge_ns_mat = self.no.make_ge_ns_mat(term, gene)
                X = np.vstack([ge_ns_mat[:, 0], np.ones(len(ge_ns_mat[:, 0]))]).T
                m, c = np.linalg.lstsq(X, np.log(ge_ns_mat[:, 1]))[0]
                real_gene_output.append(m, c)
            for gene in alt_genes:
                ge_ns_mat = self.no.make_ge_ns_mat(term, gene)
                X = np.vstack([ge_ns_mat[:, 0], np.ones(len(ge_ns_mat[:, 0]))]).T
                m, c = np.linalg.lstsq(X, np.log(ge_ns_mat[:, 1]))[0]
                random_gene_output.append(m, c)
            return real_gene_output, random_gene_output

<<<<<<< HEAD
    def validate_by_alpha(self, term, genes, method='t_test', quant=85, alpha=0.05):
        genes_found = []
        if method == 't_test':
            ttest_metrics = self.t_test_multi(term, quant=quant)
            alpha_studies = int(alpha * len(ttest_metrics['results']))

            sorted_studies = sorted(ttest_metrics['results'], key=lambda x: x.cohen_d)[:alpha_studies]

            for i in sorted_studies:
                for gene in genes:
                    if int(gene) == int(i.entrez):
                        genes_found.append(gene)
            return genes_found

        if method == 'pearson':
            r_vals = self.term_to_genes(term=term, method='pearson')
            alpha_study_threshold = int(alpha * len(r_vals))
            alpha_index = [i for i in reversed(sorted(r_vals))][alpha_study_threshold]
            print "pearson's r must be > " + str(alpha_index)
            for gene in genes:
                ge_ns_mat = self.no.make_ge_ns_mat(term, [gene])
                r_val = np.corrcoef(ge_ns_mat[:, 0], ge_ns_mat[:, 1])[1, 0]
                if r_val > alpha_index:
                    genes_found.append(gene)
            return genes_found

        if method == 'spearman':
            r_vals = self.term_to_genes(term=term, method='spearman')
            alpha_study_threshold = int(alpha * len(r_vals))
            alpha_index = [i for i in reversed(sorted(r_vals))][alpha_study_threshold]
            print "spearman's r must be > " + str(alpha_index)
            for gene in genes:
                ge_ns_mat = self.no.make_ge_ns_mat(term, [gene])
                r_val = stats.spearmanr(ge_ns_mat[:, 0], ge_ns_mat[:, 1])[0]
                if r_val > alpha_index:
                    genes_found.append(gene)
            return genes_found

        if method == 'regression':
            m_vals = self.term_to_genes(term=term, method='regression')
            alpha_study_threshold = int(alpha * len(m_vals))
            alpha_index = [i for i in reversed(sorted(m_vals))][alpha_study_threshold]
            print "slope of linear regression must be > " + str(alpha_index)
            for gene in genes:
                ge_ns_mat = self.no.make_ge_ns_mat(term, [gene])
                X = np.vstack([ge_ns_mat[:, 0], np.ones(len(ge_ns_mat[:, 0]))]).T
                m, c = np.linalg.lstsq(X, ge_ns_mat[:, 1])[0]
                if m > alpha_index:
                    genes_found.append(gene)
            return genes_found
        else:
            print 'Invalid analysis method. Use pearson, spearman, regression, or t_test'
            return []

=======
>>>>>>> a21de290

def load_gene_list(path, filename):
        if isinstance(path, str):
            if isinstance(filename, str):
                my_dataframe = pd.read_csv(path+filename)
                my_genes = my_dataframe['Entrez'].as_matrix()
                return my_genes
            else:
                print 'filename must be a string'
        else:
            print 'filename must be a string'
<|MERGE_RESOLUTION|>--- conflicted
+++ resolved
@@ -7,19 +7,16 @@
 from nsaba import Nsaba
 from nsaba import get_gene_info, load_gene_file
 from nsabatools import preprint, not_operational
-
 import random
 import collections
-import csv
-import time
-
+from scipy import stats
 import numpy as np
-import pandas as pd
 import seaborn as sns
 import matplotlib.pyplot as plt
-from scipy import stats
 from sklearn.cluster import KMeans
 from sklearn import mixture
+import csv
+import pandas as pd
 
 
 def cohen_d(x1, x2, n1, n2):
@@ -235,12 +232,15 @@
             test_stats = stats.ttest_ind(cont_grp, funct_grp)
             d = cohen_d(cont_grp, funct_grp, len(cont_grp), len(funct_grp))
             # One-sided T-Test
-            if test_stats[0] <= 0:
-                gene_stats.append(self.gene_rec(eid, d, test_stats[1]))
+            if full:
+                gene_stats.append(self.gene_rec(int(eid), d, test_stats[1]))
             else:
-                continue
+                if test_stats[0] <= 0:
+                    gene_stats.append(self.gene_rec(int(eid), d, test_stats[1]))
+                else:
+                    continue
             if eid in genes_of_interest:
-                print 'Gene: ' + str(eid) + '  Effect Size: '+str(d)
+                print 'Gene: ' + str(int(eid)) + '  Effect Size: '+str(d)
         # Sort effect sizes from greatest to smallest in magnitude
         gene_stats.sort(key=lambda rec: rec.cohen_d)
         ttest_metrics['results'] = gene_stats
@@ -313,14 +313,33 @@
             for i in top_genes:
                 writer.writerow([i[0], i[3], i[1], i[2], i[4]])
 
-    def validate(self, term, genes, alt_genes=None, method='t_test', quant=85):
+    def term_to_genes(self, term, method='spearman'):
+        if term not in self.no.term:
+            raise ValueError("Term activation not generated for '%s" % term)
+        ge_mat = self.no.make_ge_ns_mat(term, self.no.ge.keys())
+
+        if method == 'spearman':
+            r_vals = [stats.spearmanr(ge_mat[:, ge_mat.shape[1]-1], ge_mat[:, r])[0] for r in xrange(len(self.no.ge.keys()))]
+            return r_vals
+        if method == 'pearson':
+            r_vals = [np.corrcoef(ge_mat[:, ge_mat.shape[1]-1], ge_mat[:, r])[1, 0] for r in xrange(len(self.no.ge.keys()))]
+            return r_vals
+        if method == 'regression':
+            m_vals = []
+            for gene in xrange(len(self.no.ge.keys())):
+                X = np.vstack([ge_mat[:, ge_mat.shape[1]-1], np.ones(len(ge_mat[:, 0]))]).T
+                m, c = np.linalg.lstsq(X, ge_mat[:, gene])[0]
+                m_vals.append(m)
+            return m_vals
+
+    def validate_with_t_test(self, term, genes, alt_genes=None, method='t_test', quant=None, split_method='var'):
         real_gene_output = []
         random_gene_output = []
 
         if method == 't_test':
-            ttest_metrics = self.t_test_multi(term, quant=quant)
+            ttest_metrics = self.t_test_multi(term, quant=quant, split_method=split_method, full=True)
             if alt_genes == None:
-                alt_genes = random.randint(1, len(ttest_metrics['results']), len(genes))
+                alt_genes = np.random.choice(self.no.aba['probe_df']['entrez_id'][self.no.aba['probe_df']['entrez_id'].notnull()], len(genes))
             for i in ttest_metrics['results']:
                 if int(i[0]) in genes:
                     real_gene_output.append(i[1])
@@ -330,43 +349,39 @@
             return real_gene_output, random_gene_output
 
         if method == 'pearson':
-            alt_indices = random.randint(1, len(self.no.aba['probe_df']['entrez_id']), len(genes))
-            alt_genes = self.no.aba['probe_df']['entrez_id'][alt_indices]
-            for gene in genes:
-                ge_ns_mat = self.no.make_ge_ns_mat(term, gene)
-                real_gene_output.append(np.corrcoef(ge_ns_mat[:, 0], np.log(ge_ns_mat[:, 1])))
+            alt_genes = np.random.choice(self.no.aba['probe_df']['entrez_id'][self.no.aba['probe_df']['entrez_id'].notnull()], len(genes))
+            for gene in genes:
+                ge_ns_mat = self.no.make_ge_ns_mat(term, [gene])
+                real_gene_output.append(np.corrcoef(ge_ns_mat[:, 0], ge_ns_mat[:, 1])[1, 0])
             for gene in alt_genes:
-                ge_ns_mat = self.no.make_ge_ns_mat(term, gene)
-                real_gene_output.append(np.corrcoef(ge_ns_mat[:, 0], np.log(ge_ns_mat[:, 1])))
+                ge_ns_mat = self.no.make_ge_ns_mat(term, [gene])
+                random_gene_output.append(np.corrcoef(ge_ns_mat[:, 0], ge_ns_mat[:, 1])[1, 0])
             return real_gene_output, random_gene_output
 
         if method == 'spearman':
-            alt_indices = random.randint(1, len(self.no.aba['probe_df']['entrez_id']), len(genes))
-            alt_genes = self.no.aba['probe_df']['entrez_id'][alt_indices]
-            for gene in genes:
-                ge_ns_mat = self.no.make_ge_ns_mat(term, gene)
-                real_gene_output.append(stats.spearmanr(ge_ns_mat[:, 0], ge_ns_mat[:, 1]))
+            alt_genes = np.random.choice(self.no.aba['probe_df']['entrez_id'][self.no.aba['probe_df']['entrez_id'].notnull()], len(genes))
+            for gene in genes:
+                ge_ns_mat = self.no.make_ge_ns_mat(term, [gene])
+                real_gene_output.append(stats.spearmanr(ge_ns_mat[:, 0], ge_ns_mat[:, 1])[0])
             for gene in alt_genes:
-                ge_ns_mat = self.no.make_ge_ns_mat(term, gene)
-                real_gene_output.append(stats.spearmanr(ge_ns_mat[:, 0], ge_ns_mat[:, 1]))
+                ge_ns_mat = self.no.make_ge_ns_mat(term, [gene])
+                random_gene_output.append(stats.spearmanr(ge_ns_mat[:, 0], ge_ns_mat[:, 1])[0])
             return real_gene_output, random_gene_output
 
         if method == 'regression':
-            alt_indices = random.randint(1, len(self.no.aba['probe_df']['entrez_id']), len(genes))
-            alt_genes = self.no.aba['probe_df']['entrez_id'][alt_indices]
+            alt_genes = np.random.choice(self.no.aba['probe_df']['entrez_id'][self.no.aba['probe_df']['entrez_id'].notnull()], len(genes))
             for gene in genes:
                 ge_ns_mat = self.no.make_ge_ns_mat(term, gene)
                 X = np.vstack([ge_ns_mat[:, 0], np.ones(len(ge_ns_mat[:, 0]))]).T
-                m, c = np.linalg.lstsq(X, np.log(ge_ns_mat[:, 1]))[0]
-                real_gene_output.append(m, c)
+                m, c = np.linalg.lstsq(X, ge_ns_mat[:, 1])[0]
+                real_gene_output.append(m)
             for gene in alt_genes:
-                ge_ns_mat = self.no.make_ge_ns_mat(term, gene)
+                ge_ns_mat = self.no.make_ge_ns_mat(term, [gene])
                 X = np.vstack([ge_ns_mat[:, 0], np.ones(len(ge_ns_mat[:, 0]))]).T
-                m, c = np.linalg.lstsq(X, np.log(ge_ns_mat[:, 1]))[0]
-                random_gene_output.append(m, c)
+                m, c = np.linalg.lstsq(X, ge_ns_mat[:, 1])[0]
+                random_gene_output.append(m)
             return real_gene_output, random_gene_output
 
-<<<<<<< HEAD
     def validate_by_alpha(self, term, genes, method='t_test', quant=85, alpha=0.05):
         genes_found = []
         if method == 't_test':
@@ -421,8 +436,6 @@
             print 'Invalid analysis method. Use pearson, spearman, regression, or t_test'
             return []
 
-=======
->>>>>>> a21de290
 
 def load_gene_list(path, filename):
         if isinstance(path, str):
